--- conflicted
+++ resolved
@@ -24,11 +24,7 @@
 KMER_SIZE="20"
 MAX_SEQS=500000
 MIN_MODE=1
-<<<<<<< HEAD
 MIN_NUM_KMERS_FOR_MODE=30
-=======
-MIN_KMERS_MODE=30
->>>>>>> 750b82a1
 METADATA_FILE=""
 NUM_SCANS=20000
 OUT_DIR="$PWD/fizkin-out"
@@ -64,11 +60,7 @@
     echo " -D DISTANCE_ALGORITHM ($DISTANCE_ALGORITHM)"
     echo " -e EUC_DIST_PERCENT ($EUC_DIST_PERCENT)"
     echo " -k KMER_SIZE ($KMER_SIZE)"
-<<<<<<< HEAD
     echo " -K MIN_NUM_KMERS_FOR_MODE ($MIN_NUM_KMERS_FOR_MODE)"
-=======
-    echo " -K MIN_KMERS_MODE ($MIN_KMERS_MODE)"
->>>>>>> 750b82a1
     echo " -m METADATA_FILE"
     echo " -M MIN_MODE ($MIN_MODE)"
     echo " -n NUM_SCANS ($NUM_SCANS)"
@@ -105,11 +97,7 @@
           KMER_SIZE="$OPTARG"
           ;;
       K)
-<<<<<<< HEAD
           MIN_NUM_KMERS_FOR_MODE="$OPTARG"
-=======
-          MIN_KMERS_MODE="$OPTARG"
->>>>>>> 750b82a1
           ;;
       m)
           METADATA_FILE="$OPTARG"
@@ -307,11 +295,7 @@
 echo "Will process NUM_JF \"$NUM_JF\" files"
 
 QUERY_PARAM="$$.query.param"
-<<<<<<< HEAD
 QUERY_CMD="$SINGULARITY_EXEC query_per_sequence $MIN_MODE $MIN_NUM_KMERS_FOR_MODE"
-=======
-QUERY_CMD="$SINGULARITY_EXEC query_per_sequence $MIN_MODE $MIN_KMERS_MODE"
->>>>>>> 750b82a1
 QUERY_DIR="$OUT_DIR/query"
 i=0
 while read -r INDEX; do
