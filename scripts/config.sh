#!/bin/bash

# --------------------------------------------------
#
# config.sh
#
# Edit this file to match your directory structure
#
# --------------------------------------------------

#
# Some constants
#
export MER_SIZE=20
export MIN_SEQ_LENGTH=50
export QSTAT="/usr/local/bin/qstat_local"
export GUNZIP="/bin/gunzip"
export EMAIL="scottdaniel@email.arizona.edu"
export GROUP="bhurwitz"

#
# The main checkout
#
<<<<<<< HEAD
PROJECT_DIR="/rsgrps/bhurwitz/scottdaniel/mouse"
=======
PROJECT_DIR="/rsgrps/bhurwitz/kyclark/mouse"
>>>>>>> 1d567c92

#
# Where we can find the worker scripts
#
export SCRIPT_DIR="$PROJECT_DIR/scripts/workers"

#
# Where to put all our generated data
#
export DATA_DIR="$PROJECT_DIR/data"

# Where to find the "raw" DNA or RNA reads
#
export RAW_DIR="/rsgrps/bhurwitz/hurwitzlab/data/raw/Doetschman_20111007/all"

#
# Where to find the host genome for screening
#
REF_DIR=/rsgrps/bhurwitz/hurwitzlab/data/reference
export HOST_DIR="$REF_DIR/a_xylosoxidans $REF_DIR/mouse $REF_DIR/glycine_max $REF_DIR/yeast $REF_DIR/wheat $REF_DIR/medicago_truncatula $REF_DIR/zea_mays"

#
# Where to put the results of our steps
#
export HOST_JELLYFISH_DIR="/rsgrps/bhurwitz/kyclark/mouse/data/host-jellyfish"

export HOST_BOWTIE_DIR="/rsgrps/bhurwitz/hurwitzlab/data/bowtie"

#
# Where we can find all our custom binaries (e.g., jellyfish)
#
export BIN_DIR="/rsgrps/bhurwitz/hurwitzlab/bin"
export JELLYFISH="$BIN_DIR/jellyfish"

#
# Where to put the results of our steps
#
export FASTQ_DIR="$DATA_DIR/fastq"
export FASTA_DIR="$DATA_DIR/fasta"
export BT_ALIGNED_DIR="$DATA_DIR/bowtie-aligned"
export SCREENED_DIR="$DATA_DIR/screened"
# "Rejected" directory is for reads that match hosts, i.e. where the mouse RNA kmers are going to go
export REJECTED_DIR="$DATA_DIR/rejected"
export SUFFIX_DIR="$DATA_DIR/suffix"
export KMER_DIR="$DATA_DIR/kmer"
export JELLYFISH_DIR="$DATA_DIR/jellyfish"
export FASTA_SPLIT_DIR="$DATA_DIR/fasta-split"
export COUNT_DIR="$DATA_DIR/counts"
export MODE_DIR="$DATA_DIR/modes"
export READ_MODE_DIR="$DATA_DIR/read-modes"
export MATRIX_DIR="$DATA_DIR/matrix"
export MAX_JELLYFISH_INPUT_SIZE=1000 # MB

#
# Some custom functions for our scripts
#
# --------------------------------------------------
function init_dirs {
    for dir in $*; do
        if [ -d "$dir" ]; then
            rm -rf $dir/*
        else
            mkdir -p "$dir"
        fi
    done
}

# --------------------------------------------------
function lc() {
  FILE=${1:-''}
  if [ -e $FILE ]; then
    wc -l $FILE | cut -d ' ' -f 1
  else 
    echo 0
  fi
}<|MERGE_RESOLUTION|>--- conflicted
+++ resolved
@@ -21,11 +21,7 @@
 #
 # The main checkout
 #
-<<<<<<< HEAD
 PROJECT_DIR="/rsgrps/bhurwitz/scottdaniel/mouse"
-=======
-PROJECT_DIR="/rsgrps/bhurwitz/kyclark/mouse"
->>>>>>> 1d567c92
 
 #
 # Where we can find the worker scripts
